/*
 * Copyright 2014 Real Logic Ltd.
 *
 * Licensed under the Apache License, Version 2.0 (the "License");
 * you may not use this file except in compliance with the License.
 * You may obtain a copy of the License at
 *
 * http://www.apache.org/licenses/LICENSE-2.0
 *
 * Unless required by applicable law or agreed to in writing, software
 * distributed under the License is distributed on an "AS IS" BASIS,
 * WITHOUT WARRANTIES OR CONDITIONS OF ANY KIND, either express or implied.
 * See the License for the specific language governing permissions and
 * limitations under the License.
 */
package uk.co.real_logic.aeron;

import org.junit.After;
import org.junit.Before;
import org.junit.Ignore;
import org.junit.Test;
import uk.co.real_logic.aeron.conductor.*;
import uk.co.real_logic.aeron.util.TermHelper;
import uk.co.real_logic.aeron.util.command.LogBuffersMessageFlyweight;
import uk.co.real_logic.aeron.util.concurrent.AtomicBuffer;
import uk.co.real_logic.aeron.util.concurrent.broadcast.BroadcastBufferDescriptor;
import uk.co.real_logic.aeron.util.concurrent.broadcast.BroadcastReceiver;
import uk.co.real_logic.aeron.util.concurrent.broadcast.BroadcastTransmitter;
import uk.co.real_logic.aeron.util.concurrent.broadcast.CopyBroadcastReceiver;
import uk.co.real_logic.aeron.util.concurrent.logbuffer.LogBufferDescriptor;
<<<<<<< HEAD
import uk.co.real_logic.aeron.util.concurrent.ringbuffer.ManyToOneRingBuffer;
import uk.co.real_logic.aeron.util.concurrent.ringbuffer.RingBuffer;
import uk.co.real_logic.aeron.util.concurrent.ringbuffer.RingBufferDescriptor;
=======
>>>>>>> bd345e97
import uk.co.real_logic.aeron.util.protocol.ErrorFlyweight;

import java.nio.ByteBuffer;
import java.util.stream.IntStream;

import static org.hamcrest.Matchers.not;
import static org.hamcrest.Matchers.sameInstance;
import static org.junit.Assert.assertThat;
import static org.mockito.Mockito.*;
import static uk.co.real_logic.aeron.Subscription.DataHandler;
import static uk.co.real_logic.aeron.util.ErrorCode.INVALID_DESTINATION_IN_PUBLICATION;
import static uk.co.real_logic.aeron.util.ErrorCode.PUBLICATION_CHANNEL_ALREADY_EXISTS;
import static uk.co.real_logic.aeron.util.command.ControlProtocolEvents.ON_NEW_PUBLICATION;
import static uk.co.real_logic.aeron.util.concurrent.logbuffer.LogBufferDescriptor.STATE_BUFFER_LENGTH;

public class ClientConductorTest extends MockBufferUsage
{
    public static final int COUNTER_BUFFER_SZ = 1024;

    public static final String DESTINATION = "udp://localhost:40124";
    public static final long CHANNEL_ID_1 = 2L;
    public static final long CHANNEL_ID_2 = 4L;
    public static final long TERM_ID_1 = 1L;
    public static final int SEND_BUFFER_CAPACITY = 1024;

    public static final int BROADCAST_BUFFER_SZ = (16 * 1024) + BroadcastBufferDescriptor.TRAILER_LENGTH;
<<<<<<< HEAD
=======
    public static final int LOG_BUFFER_SZ = LogBufferDescriptor.LOG_MIN_SIZE;
>>>>>>> bd345e97
    public static final long CORRELATION_ID = 2000;
    public static final int AWAIT_TIMEOUT = 100;
    public static final long PUBLICATION_WINDOW = 1024;

    private final LogBuffersMessageFlyweight newBufferMessage = new LogBuffersMessageFlyweight();
    private final ErrorFlyweight errorHeader = new ErrorFlyweight();

    private final ByteBuffer sendBuffer = ByteBuffer.allocate(SEND_BUFFER_CAPACITY);
    private final AtomicBuffer atomicSendBuffer = new AtomicBuffer(sendBuffer);

    private final AtomicBuffer toClientBuffer = new AtomicBuffer(new byte[BROADCAST_BUFFER_SZ]);
    private final CopyBroadcastReceiver toClientReceiver =
        new CopyBroadcastReceiver(new BroadcastReceiver(toClientBuffer));
    private final BroadcastTransmitter toClientTransmitter = new BroadcastTransmitter(toClientBuffer);

    private final AtomicBuffer counterValuesBuffer = new AtomicBuffer(new byte[COUNTER_BUFFER_SZ]);

<<<<<<< HEAD
=======
    private AtomicBuffer[] logBuffersSession1 = new AtomicBuffer[TermHelper.BUFFER_COUNT];
    private AtomicBuffer[] logBuffersSession2 = new AtomicBuffer[TermHelper.BUFFER_COUNT];
    private AtomicBuffer[] stateBuffersSession1 = new AtomicBuffer[TermHelper.BUFFER_COUNT];
    private AtomicBuffer[] stateBuffersSession2 = new AtomicBuffer[TermHelper.BUFFER_COUNT];
    private BufferLifecycleStrategy mockBufferUsage = mock(BufferLifecycleStrategy.class);

>>>>>>> bd345e97
    private Signal signal;
    private MediaDriverProxy mediaDriverProxy;
    private ClientConductor conductor;
    private DataHandler dataHandler = mock(DataHandler.class);

    @Before
    public void setUp() throws Exception
    {
<<<<<<< HEAD
=======

        for (int i = 0; i < TermHelper.BUFFER_COUNT; i++)
        {
            logBuffersSession1[i] = new AtomicBuffer(new byte[LOG_BUFFER_SZ]);
            stateBuffersSession1[i] = new AtomicBuffer(new byte[STATE_BUFFER_LENGTH]);
            logBuffersSession2[i] = new AtomicBuffer(new byte[LOG_BUFFER_SZ]);
            stateBuffersSession2[i] = new AtomicBuffer(new byte[STATE_BUFFER_LENGTH]);

            when(mockBufferUsage.newBuffer(eq(SESSION_ID_1 + "-log-" + i), anyInt(), anyInt()))
                .thenReturn(logBuffersSession1[i]);
            when(mockBufferUsage.newBuffer(eq(SESSION_ID_1 + "-state-" + i), anyInt(), anyInt()))
                .thenReturn(stateBuffersSession1[i]);
            when(mockBufferUsage.newBuffer(eq(SESSION_ID_2 + "-log-" + i), anyInt(), anyInt()))
                .thenReturn(logBuffersSession2[i]);
            when(mockBufferUsage.newBuffer(eq(SESSION_ID_2 + "-state-" + i), anyInt(), anyInt()))
                .thenReturn(stateBuffersSession2[i]);
        }

>>>>>>> bd345e97
        mediaDriverProxy = mock(MediaDriverProxy.class);
        signal = mock(Signal.class);

        when(mediaDriverProxy.addPublication(any(), anyLong(), anyLong())).thenReturn(CORRELATION_ID);

        willNotifyNewBuffer();

        conductor = new ClientConductor(
            new MediaDriverBroadcastReceiver(toClientReceiver),
            mock(ConductorErrorHandler.class),
            mockBufferUsage,
            counterValuesBuffer,
            mediaDriverProxy,
            signal,
            AWAIT_TIMEOUT,
            PUBLICATION_WINDOW);

        newBufferMessage.wrap(atomicSendBuffer, 0);
        errorHeader.wrap(atomicSendBuffer, 0);
    }

    @After
    public void tearDown()
    {
        conductor.close();
    }

    // --------------------------------
    // Publication related interactions
    // --------------------------------

    @Test
    public void creatingChannelsShouldNotifyMediaDriver() throws Exception
    {
        addPublication();

        verify(mediaDriverProxy).addPublication(DESTINATION, CHANNEL_ID_1, SESSION_ID_1);
    }

    @Test(expected = MediaDriverTimeoutException.class)
    public void cannotCreatePublisherUntilBuffersMapped()
    {
        signalWillTimeOut();

        addPublication();
    }

    @Test(expected = RegistrationException.class)
    public void shouldFailToAddOnMediaDriverError()
    {
        doAnswer(
            (invocation) ->
            {
                conductor.onError(PUBLICATION_CHANNEL_ALREADY_EXISTS,
                                  "publication and session already exist on destination");
                return null;
            }).when(signal).await(anyLong());

        addPublication();
    }

    @Test
    public void conductorCachesPublicationInstances()
    {
        Publication firstPublication = addPublication();
        Publication secondPublication = addPublication();

        assertThat(firstPublication, sameInstance(secondPublication));
    }

    @Test
    public void releasingPublicationShouldNotifyMediaDriver() throws Exception
    {
        Publication publication = addPublication();
        willNotifyOperationSucceeded();

        publication.release();

        verifyBuffersReleased(SESSION_ID_1);
        verify(mediaDriverProxy).removePublication(DESTINATION, SESSION_ID_1, CHANNEL_ID_1);
    }

    @Test
    public void releasingPublicationShouldPurgeCache()
    {
        Publication firstPublication = addPublication();

        willNotifyOperationSucceeded();
        firstPublication.release();
        verifyBuffersReleased(SESSION_ID_1);

        willNotifyNewBuffer();
        Publication secondPublication = addPublication();

        assertThat(firstPublication, not(sameInstance(secondPublication)));
    }

    @Test(expected = RegistrationException.class)
    public void shouldFailToRemoveOnMediaDriverError()
    {

        Publication publication = addPublication();

        doAnswer(
            (invocation) ->
            {
                conductor.onError(INVALID_DESTINATION_IN_PUBLICATION, "destination unknown");
                return null;
            }).when(signal).await(anyLong());

        publication.release();
    }

    @Test
    public void publicationsOnlyClosedOnLastRelease() throws Exception
    {
        Publication publication = addPublication();
        addPublication();

        publication.release();
        verifyBuffersNotReleased(SESSION_ID_2);
        verify(mediaDriverProxy, never()).removePublication(DESTINATION, SESSION_ID_1, CHANNEL_ID_1);

        willNotifyOperationSucceeded();

        publication.release();
        verifyBuffersReleased(SESSION_ID_1);
        verify(mediaDriverProxy).removePublication(DESTINATION, SESSION_ID_1, CHANNEL_ID_1);
    }

    @Test
    public void closingAPublicationDoesNotRemoveOtherPublications() throws Exception
    {
        Publication publication = conductor.addPublication(DESTINATION, CHANNEL_ID_1, SESSION_ID_1);
        conductor.addPublication(DESTINATION, CHANNEL_ID_2, SESSION_ID_2);

        willNotifyOperationSucceeded();

        publication.release();

        verifyBuffersReleased(SESSION_ID_1);
        verify(mediaDriverProxy).removePublication(DESTINATION, SESSION_ID_1, CHANNEL_ID_1);

        verifyBuffersNotReleased(SESSION_ID_2);
        verify(mediaDriverProxy, never()).removePublication(DESTINATION, SESSION_ID_2, CHANNEL_ID_2);
    }

    // ---------------------------------
    // Subscription related interactions
    // ---------------------------------

    @Test
    public void registeringSubscriberNotifiesMediaDriver() throws Exception
    {
        addSubscription();

        verify(mediaDriverProxy).addSubscription(DESTINATION, CHANNEL_ID_1);
    }

    @Test
    public void removingSubscriberNotifiesMediaDriver()
    {
        final Subscription subscription = addSubscription();

        subscription.release();

        verify(mediaDriverProxy).removeSubscription(DESTINATION, CHANNEL_ID_1);
    }

    @Ignore("not implemented yet")
    @Test(expected = MediaDriverTimeoutException.class)
    public void cannotCreateSubscriberIfMediaDriverDoesNotReply()
    {
        signalWillTimeOut();

        addSubscription();
    }

<<<<<<< HEAD
=======
    private void signalWillTimeOut()
    {
        doAnswer(
            (invocation) ->
            {
                Thread.sleep(AWAIT_TIMEOUT + 1);
                return null;
            }).when(signal).await(anyLong());
    }

>>>>>>> bd345e97
    private Subscription addSubscription()
    {
        return conductor.addSubscription(DESTINATION, CHANNEL_ID_1, dataHandler);
    }

    private void sendNewBufferNotification(final int msgTypeId,
                                           final long sessionId,
                                           final long termId)
    {
        newBufferMessage.channelId(CHANNEL_ID_1)
                        .sessionId(sessionId)
                        .correlationId(CORRELATION_ID)
                        .termId(termId);

        IntStream.range(0, TermHelper.BUFFER_COUNT).forEach(
            (i) ->
            {
                newBufferMessage.location(i, sessionId + "-log-" + i);
                newBufferMessage.bufferOffset(i, 0);
                newBufferMessage.bufferLength(i, LOG_BUFFER_SZ);
            }
        );

        IntStream.range(0, TermHelper.BUFFER_COUNT).forEach(
            (i) ->
            {
                newBufferMessage.location(i + TermHelper.BUFFER_COUNT, sessionId + "-state-" + i);
                newBufferMessage.bufferOffset(i + TermHelper.BUFFER_COUNT, 0);
                newBufferMessage.bufferLength(i + TermHelper.BUFFER_COUNT, STATE_BUFFER_LENGTH);
            }
        );

        newBufferMessage.destination(DESTINATION);

        toClientTransmitter.transmit(msgTypeId, atomicSendBuffer, 0, newBufferMessage.length());
    }

    private void signalWillTimeOut()
    {
        doAnswer(
            (invocation) ->
            {
<<<<<<< HEAD
                Thread.sleep(AWAIT_TIMEOUT + 1);
                return null;
            }).when(signal).await(anyLong());
    }

    private void willNotifyOperationSucceeded()
    {
        doAnswer(
            (invocation) ->
            {
                conductor.operationSucceeded();
                return null;
            }).when(signal).await(anyLong());
    }

    private void willNotifyNewBuffer()
    {
        doAnswer(
            invocation ->
            {
                sendNewBufferNotification(ON_NEW_PUBLICATION, SESSION_ID_1, TERM_ID_1);
                conductor.doWork();
                return null;
            }).when(signal).await(anyLong());
=======
                conductor.operationSucceeded();
                return null;
            }).when(signal).await(anyLong());
>>>>>>> bd345e97
    }

    private Publication addPublication()
    {
        return conductor.addPublication(DESTINATION, CHANNEL_ID_1, SESSION_ID_1);
    }
}<|MERGE_RESOLUTION|>--- conflicted
+++ resolved
@@ -27,13 +27,6 @@
 import uk.co.real_logic.aeron.util.concurrent.broadcast.BroadcastReceiver;
 import uk.co.real_logic.aeron.util.concurrent.broadcast.BroadcastTransmitter;
 import uk.co.real_logic.aeron.util.concurrent.broadcast.CopyBroadcastReceiver;
-import uk.co.real_logic.aeron.util.concurrent.logbuffer.LogBufferDescriptor;
-<<<<<<< HEAD
-import uk.co.real_logic.aeron.util.concurrent.ringbuffer.ManyToOneRingBuffer;
-import uk.co.real_logic.aeron.util.concurrent.ringbuffer.RingBuffer;
-import uk.co.real_logic.aeron.util.concurrent.ringbuffer.RingBufferDescriptor;
-=======
->>>>>>> bd345e97
 import uk.co.real_logic.aeron.util.protocol.ErrorFlyweight;
 
 import java.nio.ByteBuffer;
@@ -60,10 +53,6 @@
     public static final int SEND_BUFFER_CAPACITY = 1024;
 
     public static final int BROADCAST_BUFFER_SZ = (16 * 1024) + BroadcastBufferDescriptor.TRAILER_LENGTH;
-<<<<<<< HEAD
-=======
-    public static final int LOG_BUFFER_SZ = LogBufferDescriptor.LOG_MIN_SIZE;
->>>>>>> bd345e97
     public static final long CORRELATION_ID = 2000;
     public static final int AWAIT_TIMEOUT = 100;
     public static final long PUBLICATION_WINDOW = 1024;
@@ -81,15 +70,6 @@
 
     private final AtomicBuffer counterValuesBuffer = new AtomicBuffer(new byte[COUNTER_BUFFER_SZ]);
 
-<<<<<<< HEAD
-=======
-    private AtomicBuffer[] logBuffersSession1 = new AtomicBuffer[TermHelper.BUFFER_COUNT];
-    private AtomicBuffer[] logBuffersSession2 = new AtomicBuffer[TermHelper.BUFFER_COUNT];
-    private AtomicBuffer[] stateBuffersSession1 = new AtomicBuffer[TermHelper.BUFFER_COUNT];
-    private AtomicBuffer[] stateBuffersSession2 = new AtomicBuffer[TermHelper.BUFFER_COUNT];
-    private BufferLifecycleStrategy mockBufferUsage = mock(BufferLifecycleStrategy.class);
-
->>>>>>> bd345e97
     private Signal signal;
     private MediaDriverProxy mediaDriverProxy;
     private ClientConductor conductor;
@@ -98,27 +78,7 @@
     @Before
     public void setUp() throws Exception
     {
-<<<<<<< HEAD
-=======
-
-        for (int i = 0; i < TermHelper.BUFFER_COUNT; i++)
-        {
-            logBuffersSession1[i] = new AtomicBuffer(new byte[LOG_BUFFER_SZ]);
-            stateBuffersSession1[i] = new AtomicBuffer(new byte[STATE_BUFFER_LENGTH]);
-            logBuffersSession2[i] = new AtomicBuffer(new byte[LOG_BUFFER_SZ]);
-            stateBuffersSession2[i] = new AtomicBuffer(new byte[STATE_BUFFER_LENGTH]);
-
-            when(mockBufferUsage.newBuffer(eq(SESSION_ID_1 + "-log-" + i), anyInt(), anyInt()))
-                .thenReturn(logBuffersSession1[i]);
-            when(mockBufferUsage.newBuffer(eq(SESSION_ID_1 + "-state-" + i), anyInt(), anyInt()))
-                .thenReturn(stateBuffersSession1[i]);
-            when(mockBufferUsage.newBuffer(eq(SESSION_ID_2 + "-log-" + i), anyInt(), anyInt()))
-                .thenReturn(logBuffersSession2[i]);
-            when(mockBufferUsage.newBuffer(eq(SESSION_ID_2 + "-state-" + i), anyInt(), anyInt()))
-                .thenReturn(stateBuffersSession2[i]);
-        }
-
->>>>>>> bd345e97
+
         mediaDriverProxy = mock(MediaDriverProxy.class);
         signal = mock(Signal.class);
 
@@ -297,19 +257,6 @@
         addSubscription();
     }
 
-<<<<<<< HEAD
-=======
-    private void signalWillTimeOut()
-    {
-        doAnswer(
-            (invocation) ->
-            {
-                Thread.sleep(AWAIT_TIMEOUT + 1);
-                return null;
-            }).when(signal).await(anyLong());
-    }
-
->>>>>>> bd345e97
     private Subscription addSubscription()
     {
         return conductor.addSubscription(DESTINATION, CHANNEL_ID_1, dataHandler);
@@ -352,7 +299,6 @@
         doAnswer(
             (invocation) ->
             {
-<<<<<<< HEAD
                 Thread.sleep(AWAIT_TIMEOUT + 1);
                 return null;
             }).when(signal).await(anyLong());
@@ -377,11 +323,6 @@
                 conductor.doWork();
                 return null;
             }).when(signal).await(anyLong());
-=======
-                conductor.operationSucceeded();
-                return null;
-            }).when(signal).await(anyLong());
->>>>>>> bd345e97
     }
 
     private Publication addPublication()
