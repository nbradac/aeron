--- conflicted
+++ resolved
@@ -70,7 +70,6 @@
     @Test
     void shouldSendStreamOfDataAndHandleLargeGapWithingSingleNakAndRetransmit() throws IOException
     {
-        TestMediaDriver.notSupportedOnCMediaDriver("Not implemented yet");
         launch(context);
 
         sendAndReceive10mOfDataWithLoss(
@@ -90,10 +89,6 @@
     @Test
     void shouldConfigureNakDelayPerStream() throws IOException
     {
-<<<<<<< HEAD
-        final String channel =
-            "aeron:udp?endpoint=localhost:10000|term-length=1m|init-term-id=0|term-id=0|term-offset=0";
-=======
         TestMediaDriver.notSupportedOnCMediaDriver("Not implemented yet");
         dontCoalesceNaksOnReceiverByDefault();
         launch(context);
@@ -140,7 +135,6 @@
 
     private void sendAndReceive10mOfDataWithLoss(final String channel)
     {
->>>>>>> 925cf853
         final int streamId = 10000;
         final byte[] input = new byte[10 * 1024 * 1024];
         final byte[] output = new byte[10 * 1024 * 1024];
